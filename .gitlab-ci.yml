<<<<<<< HEAD
#image: python:3.10-alpine3.19
=======
>>>>>>> c7e696ae
image: python:3.11.9-slim-bookworm

variables:  # Change pip's cache directory to be inside the project directory since we can only cache local items.
    PIP_CACHE_DIR: "$CI_PROJECT_DIR/.cache/pip/"

stages:
    - build
    - test
    - docs
    - deploy

# before_script:
    # - apk add --no-cache alpine-sdk g++ hdf5-dev llvm14-dev linux-headers
    # - apt-get update

build:
    stage: build
    script:
        - python3 -m venv .venv
        - source .venv/bin/activate
        # - LLVM_CONFIG=/usr/bin/llvm14-config pip install llvmlite
        - pip install -e .
    cache:
        key: "cache-$CI_COMMIT_REF_SLUG"
        paths:
            - .venv/
            - .cache/pip/
        policy: pull-push

# TODO: as soon as the COS cache on gitlab works, separate into three jobs running in parallel to the tests
lint:
    stage: test
    cache:
        key: "cache-$CI_COMMIT_REF_SLUG"
        paths:
            - .venv/
            - .cache/pip/
        policy: pull
    script:
        - source .venv/bin/activate
        - pip install flake8-gl-codeclimate Flake8-pyproject black pylint
        - return_code=0
        - flake8 --format gl-codeclimate --output-file gl-code-quality-report.json --toml-config ./pyproject.toml || return_code=$(($return_code + $?))
        - black --check . 2> >(tee black-report.txt >&2) || return_code=$(($return_code + $?))
        - pylint --output-format=json:pylint.txt,colorized suppy suppy.py || return_code=$(($return_code + $?))
        - exit $return_code
    artifacts:
        reports:
            codequality: gl-code-quality-report.json
        paths:
            - black-report.txt
            - pylint.txt
        when: always

    allow_failure: true


tests:
    stage: test
    cache:
        key: "cache-$CI_COMMIT_REF_SLUG"
        paths:
            - .venv/
            - .cache/pip/
        policy: pull
    script:
        - source .venv/bin/activate
        - pip install coverage pytest pytest-cov
        - pytest tests --junitxml=.testreports/report.xml --cov=suppy --cov-report term --cov-report xml:.testreports/coverage.xml --cov-report html:.testreports/html
    artifacts:
        when: always
        reports:
          coverage_report:
            coverage_format: cobertura
            path: .testreports/coverage.xml
          junit: .testreports/report.xml
        paths:
            - .testreports/html
            - .testreports/coverage.xml
            - .testreports/report.xml
    coverage: '/TOTAL.*? (100(?:\.0+)?\%|[1-9]?\d(?:\.\d+)?\%)$/'


docs:
    stage: docs
    cache:
        key: "cache-$CI_COMMIT_REF_SLUG"
        paths:
            - .venv/
            - .cache/pip/
        policy: pull
    script:
        - source .venv/bin/activate
        - pip install sphinx
        - pip install numpydoc
        - pip install pydata-sphinx-theme
        - pip install sphinx-autodoc-typehints
<<<<<<< HEAD
=======
        - pip install sphinx-design
>>>>>>> c7e696ae
        - sphinx-apidoc -o docs ./suppy
        - sphinx-build docs .doc
    artifacts:
        when: always
        paths:
            - .doc
    only:
        - main  # Adjust this to the branch you want to build on


pages:
    stage: deploy
    dependencies:
        - tests
        - docs
    script:
        - mv .doc public/
    
    artifacts:
        paths:
            - public
        expire_in: 30 days
    only:
        - main
<<<<<<< HEAD
    

=======
    
>>>>>>> c7e696ae
<|MERGE_RESOLUTION|>--- conflicted
+++ resolved
@@ -1,7 +1,3 @@
-<<<<<<< HEAD
-#image: python:3.10-alpine3.19
-=======
->>>>>>> c7e696ae
 image: python:3.11.9-slim-bookworm
 
 variables:  # Change pip's cache directory to be inside the project directory since we can only cache local items.
@@ -99,10 +95,7 @@
         - pip install numpydoc
         - pip install pydata-sphinx-theme
         - pip install sphinx-autodoc-typehints
-<<<<<<< HEAD
-=======
         - pip install sphinx-design
->>>>>>> c7e696ae
         - sphinx-apidoc -o docs ./suppy
         - sphinx-build docs .doc
     artifacts:
@@ -120,16 +113,10 @@
         - docs
     script:
         - mv .doc public/
-    
+
     artifacts:
         paths:
             - public
         expire_in: 30 days
     only:
-        - main
-<<<<<<< HEAD
-    
-
-=======
-    
->>>>>>> c7e696ae
+        - main