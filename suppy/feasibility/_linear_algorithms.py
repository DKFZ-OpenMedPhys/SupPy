--- conflicted
+++ resolved
@@ -348,10 +348,6 @@
         p = self.map(x)
         # residuals are positive  if constraints are met
         res = self.b - p
-<<<<<<< HEAD
-        res_idx = res < 0
-        return 1 / len(p) * ((res[res_idx] ** 2).sum())
-=======
         res[res > 0] = 0
         res = -res
 
@@ -367,7 +363,6 @@
             else:
                 raise ValueError("Invalid proximity measure)")
         return measures
->>>>>>> 139d2efc
 
 
 class HyperslabFeasibility(LinearFeasibility, ABC):
