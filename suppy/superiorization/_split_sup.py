<<<<<<< HEAD
=======
from typing import List
import numpy as np
>>>>>>> 139d2efc
import numpy.typing as npt
from suppy.utils import ensure_float_array
from suppy.perturbations import Perturbation
from ._sup import FeasibilityPerturbation


class SplitSuperiorization(FeasibilityPerturbation):
    """
    A class used to perform split superiorization on a given feasibility
    problem.

    Parameters
    ----------
    basic : object
        An instance of a split problem.
    input_perturbation_scheme : Perturbation or None, optional
        Perturbation scheme for the input, by default None.
    target_perturbation_scheme : Perturbation or None, optional
        Perturbation scheme for the target, by default None.
    input_objective_tol : float, optional
        Tolerance for the input objective function, by default 1e-4.
    target_objective_tol : float, optional
        Tolerance for the target objective function, by default 1e-4.
    constr_tol : float, optional
        Tolerance for the constraint, by default 1e-6.

    Attributes
    ----------
    input_perturbation_scheme : Perturbation or None
        Perturbation scheme for the input.
    target_perturbation_scheme : Perturbation or None
        Perturbation scheme for the target.
    input_objective_tol : float
        Tolerance for the input objective function.
    target_objective_tol : float
        Tolerance for the target objective function.
    constr_tol : float
        Tolerance for the constraint.
    input_f_k : float
        The current objective function value for the input.
    target_f_k : float
        The current objective function value for the target.
    p_k : float
        The current proximity function value.
    _k : int
        The current iteration number.
    all_x_values : list
        Array storing all points achieved via the superiorization algorithm.
    all_function_values : list
        Array storing all objective function values achieved via the superiorization algorithm.
    all_x_values_function_reduction : list
        Array storing all points achieved via the function reduction step.
    all_function_values_function_reduction : list
        Array storing all objective function values achieved via the function reduction step.
    """

    def __init__(
        self,
        basic,  # needs to be a split problem
        input_perturbation_scheme: Perturbation | None = None,
        target_perturbation_scheme: Perturbation | None = None,
    ):
        super().__init__(basic)
        self.input_perturbation_scheme = input_perturbation_scheme
        self.target_perturbation_scheme = target_perturbation_scheme

        # initialize some variables for the algorithms
        self.input_f_k = None
        self.target_f_k = None
        self.p_k = None
        self._k = 0

        self.all_x_values = []
        self.all_function_values = []  # array storing all objective function values

        # array storing all points achieved via the function reduction step
        self.all_x_values_function_reduction = []

        # array storing all objective function values achieved via the function reduction step
        self.all_function_values_function_reduction = []

        # array storing all points achieved via the basic algorithm
        self.all_x_values_basic = []

        # array storing all objective function values achieved via the basic algorithm
        self.all_function_values_basic = []

    @ensure_float_array
    def solve(
        self,
        x_0: npt.ArrayLike,
        max_iter: int = 10,
        storage=False,
        input_objective_tol: float = 1e-6,
        target_objective_tol: float = 1e-6,
        constr_tol: float = 1e-6,
        proximity_measures: List | None = None,
    ) -> npt.ArrayLike:
        """
        Solves the optimization problem using the superiorization method.

        Parameters
        ----------
        x_0 : npt.ArrayLike
            Initial guess for the solution.
        max_iter : int, optional
            Maximum number of iterations to perform (default is 10).
        storage : bool, optional
            If True, stores intermediate results (default is False).

        Returns
        -------
        npt.ArrayLike
            The optimized solution after performing the superiorization method.
        """
        # initialization of variables
        x = x_0
        y = self.basic.map(x)
        self._k = 0  # reset counter if necessary
        stop = False

        # initial function and proximity values
        if self.input_perturbation_scheme is not None:
            self.input_f_k = self.input_perturbation_scheme.func(x_0)

        if self.target_perturbation_scheme is not None:
            self.target_f_k = self.target_perturbation_scheme.func(y)

        self.p_k = self.basic.proximity(x_0, proximity_measures)

        # if storage:
        #    self._initial_storage(x_0,self.perturbation_scheme.func(x_0))

        while self._k < max_iter and not stop:

            # check if a restart should be performed

            # perform the perturbation schemes update step
            if self.input_perturbation_scheme is not None:
                x = self.input_perturbation_scheme.perturbation_step(x)

            if self.target_perturbation_scheme is not None:
                y = self.target_perturbation_scheme.perturbation_step(y)

            # if storage:
            #    self._storage_function_reduction(x,self.perturbation_scheme.func(x))

            # perform basic step
            x, y = self.basic.step(x, y)

            # if storage:
            #    self._storage_basic_step(x,self.perturbation_scheme.func(x))

            # check current function and proximity values

            if self.input_perturbation_scheme is not None:
                input_f_temp = self.input_perturbation_scheme.func(x)

            if self.target_perturbation_scheme is not None:
                target_f_temp = self.target_perturbation_scheme.func(y)

            p_temp = self.basic.proximity(x, y)

            # enable different stopping criteria for different superiorization algorithms
            stop = self._stopping_criteria(input_f_temp, target_f_temp, p_temp)

            # update function and proximity values
            if self.input_perturbation_scheme is not None:
                self.input_f_k = input_f_temp

            if self.target_perturbation_scheme is not None:
                self.target_f_k = target_f_temp

            self.p_k = p_temp

            self._additional_action(x, y)

            self._k += 1

        return x

    def _stopping_criteria(
        self,
        input_f_temp,
        target_f_temp,
        p_temp,
        input_objective_tol,
        target_objective_tol,
        constr_tol,
    ) -> bool:
        """
        Check if the stopping criteria for the optimization process are met.

        Parameters
        ----------
        input_f_temp : float
            The current value of the input objective function.
        target_f_temp : float
            The current value of the target objective function.
        p_temp : float
            The current value of the constraint parameter.
        input_objective_tol : float
            Tolerance for the input objective function.
        target_objective_tol : float
            Tolerance for the target objective function.
        constr_tol : float
            Tolerance for the constraint.

        Returns
        -------
        bool
            True if all stopping criteria are met, False otherwise.
        """
<<<<<<< HEAD
        input_crit = abs(input_f_temp - self.input_f_k) < self.input_objective_tol
        target_crit = abs(target_f_temp - self.target_f_k) < self.target_objective_tol

        constr_crit = abs(p_temp - self.p_k) < self.constr_tol
=======

        input_crit = np.abs(input_f_temp - self.input_f_k) < input_objective_tol
        target_crit = np.abs(target_f_temp - self.target_f_k) < target_objective_tol

        constr_crit = p_temp < constr_tol
>>>>>>> 139d2efc
        stop = input_crit and target_crit and constr_crit
        return stop

    def _additional_action(self, x, y):
        """
        Perform an additional action on the given inputs.

        Parameters
        ----------
        x : type
            Description of parameter `x`.
        y : type
            Description of parameter `y`.

        Returns
        -------
        None
        """
        pass

    # def _initial_storage(self,x,f_input,f_target):
    #     """
    #     Initialize the storage arrays for storing intermediate results.

    #     Parameters:
    #     - x: The initial point for the optimization problem.

    #     Returns:
    #     None
    #     """
    #     #reset objective values
    #     self.all_x_values = []
    #     self.all_function_values = []  # array storing all objective function values

    #     self.all_x_values_function_reduction = []
    #     self.all_function_values_function_reduction = []

    #     self.all_x_values_basic = []
    #     self.all_function_values_basic = []

    #     #append initial values
    #     self.all_x_values.append(x)
    #     self.all_function_values.append(f)

    # def _storage_function_reduction(self,x,f):
    #     """
    #     Store intermediate results achieved via the function reduction step.

    #     Parameters:
    #     - x: The current point achieved via the function reduction step.
    #     - f: The current objective function value achieved via the function reduction step.

    #     Returns:
    #     None
    #     """
    #     self.all_x_values.append(x.copy())
    #     self.all_function_values.append(f)
    #     self.all_x_values_function_reduction.append(x.copy())
    #     self.all_function_values_function_reduction.append(f)

    # def _storage_basic_step(self,x,f):
    #     """
    #     Store intermediate results achieved via the basic algorithm step.

    #     Parameters:
    #     - x: The current point achieved via the basic algorithm step.
    #     - f: The current objective function value achieved via the basic algorithm step.

    #     Returns:
    #     None
    #     """
    #     self.all_x_values_basic.append(x.copy())
    #     self.all_function_values_basic.append(f)
    #     self.all_x_values.append(x.copy())
    #     self.all_function_values.append(f)<|MERGE_RESOLUTION|>--- conflicted
+++ resolved
@@ -1,8 +1,5 @@
-<<<<<<< HEAD
-=======
 from typing import List
 import numpy as np
->>>>>>> 139d2efc
 import numpy.typing as npt
 from suppy.utils import ensure_float_array
 from suppy.perturbations import Perturbation
@@ -216,18 +213,11 @@
         bool
             True if all stopping criteria are met, False otherwise.
         """
-<<<<<<< HEAD
-        input_crit = abs(input_f_temp - self.input_f_k) < self.input_objective_tol
-        target_crit = abs(target_f_temp - self.target_f_k) < self.target_objective_tol
-
-        constr_crit = abs(p_temp - self.p_k) < self.constr_tol
-=======
-
-        input_crit = np.abs(input_f_temp - self.input_f_k) < input_objective_tol
-        target_crit = np.abs(target_f_temp - self.target_f_k) < target_objective_tol
+
+        input_crit = abs(input_f_temp - self.input_f_k) < input_objective_tol
+        target_crit = abs(target_f_temp - self.target_f_k) < target_objective_tol
 
         constr_crit = p_temp < constr_tol
->>>>>>> 139d2efc
         stop = input_crit and target_crit and constr_crit
         return stop
 
