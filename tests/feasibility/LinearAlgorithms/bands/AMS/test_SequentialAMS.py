import numpy as np
import pytest
import scipy.sparse as sparse
from suppy.feasibility import SequentialAMSHyperslab
from suppy.utils import LinearMapping


@pytest.fixture
def get_full_variables():
    A = np.array([[1, 1], [-1, 1], [1, 0], [0, 1]])
    lb = np.array([-2, -2, -3 / 2, -3 / 2])
    ub = -1 * lb
    return A, lb, ub


@pytest.fixture
def get_sparse_variables():
    A = sparse.csr_matrix([[1, 1], [-1, 1], [1, 0], [0, 1]])
    lb = np.array([-2, -2, -3 / 2, -3 / 2])
    ub = -1 * lb
    return A, lb, ub


@pytest.fixture
def get_SequentialAMSHyperslab_input_full(get_full_variables):
    A, lb, ub = get_full_variables
    return SequentialAMSHyperslab(A, lb, ub), A, lb, ub


@pytest.fixture
def get_SequentialAMSHyperslab_input_sparse(get_sparse_variables):
    A, lb, ub = get_sparse_variables
    return SequentialAMSHyperslab(A, lb, ub), A, lb, ub


def test_SequentialAMSHyperslab_no_relaxation_constructor_full(
    get_SequentialAMSHyperslab_input_full,
):
    """
    Test the SequentialAMSHyperslab constructor with no relaxation and a
    full
    matrix.
    """
    alg, A, lb, ub = get_SequentialAMSHyperslab_input_full

    assert isinstance(alg.A, LinearMapping)
    assert np.array_equal(alg.A, A)
    assert np.array_equal(alg.Bounds.l, lb)
    assert np.array_equal(alg.Bounds.u, ub)
    assert np.array_equal(alg.cs, np.arange(len(A)))
    assert alg.algorithmic_relaxation == 1.0
    assert alg.relaxation == 1.0


def test_SequentialAMSHyperslab_no_relaxation_constructor_sparse(
    get_SequentialAMSHyperslab_input_sparse,
):
    """
    Test the SequentialAMSHyperslab constructor with no relaxation and a
    sparse
    matrix.
    """
    alg, A, lb, ub = get_SequentialAMSHyperslab_input_sparse

    assert isinstance(alg.A, LinearMapping)
    assert np.array_equal(alg.A.todense(), A.todense())
    assert np.array_equal(alg.Bounds.l, lb)
    assert np.array_equal(alg.Bounds.u, ub)
    assert np.array_equal(alg.cs, np.arange(A.shape[0]))
    assert alg.algorithmic_relaxation == 1.0
    assert alg.relaxation == 1.0


def test_SequentialAMSHyperslab_constructor_wrong_bounds_shape(get_full_variables):
    """Test the SequentialAMSHyperslab constructor with wrong bounds shape."""
    A, lb, _ = get_full_variables
    ub = np.array([1, 2, 3])
    with pytest.raises(ValueError):
        SequentialAMSHyperslab(A, lb, ub)

    lb = np.array([1, 2, 3])
    with pytest.raises(ValueError):
        SequentialAMSHyperslab(A, lb, ub)


def test_SequentialAMSHyperslab_map_full(get_SequentialAMSHyperslab_input_full):
    """Test the map function of the SequentialAMSHyperslab class with full
    matrix.
    """
    alg, _, _, _ = get_SequentialAMSHyperslab_input_full

    # test map function(s)
    x_map = np.array([1, 1])
    assert np.array_equal(alg.map(x_map), np.array([2, 0, 1, 1]))


def test_SequentialAMSHyperslab_map_sparse(get_SequentialAMSHyperslab_input_sparse):
    """Test the map function of the SequentialAMSHyperslab class with sparse
    matrix.
    """
    alg, _, _, _ = get_SequentialAMSHyperslab_input_sparse

    # test map function(s)
    x_map = np.array([1, 1])
    assert np.array_equal(alg.map(x_map), np.array([2, 0, 1, 1]))


def test_SequentialAMSHyperslab_indexed_map_full(get_SequentialAMSHyperslab_input_full):
    """
    Test the indexed_map function of the SequentialAMSHyperslab class with
    full
    matrix.
    """
    alg, _, _, _ = get_SequentialAMSHyperslab_input_full
    idx = [0, 1]
    # test map function(s)
    x_map = np.array([1, 1])
    assert np.array_equal(alg.indexed_map(x_map, idx), np.array([2, 0]))


def test_SequentialAMSHyperslab_indexed_map_sparse(get_SequentialAMSHyperslab_input_sparse):
    """
    Test the indexed_map function of the SequentialAMSHyperslab class with
    sparse
    matrix.
    """
    alg, _, _, _ = get_SequentialAMSHyperslab_input_sparse
    idx = [0, 1]
    # test map function(s)
    x_map = np.array([1, 1])
    assert np.array_equal(alg.indexed_map(x_map, idx), np.array([2, 0]))


def test_SequentialAMSHyperslab_step_full(get_SequentialAMSHyperslab_input_full):
    """Test the step function of the SequentialAMSHyperslab class with full
    matrix.
    """
    alg, _, _, _ = get_SequentialAMSHyperslab_input_full

    x_1 = np.array([2.0, 2.0])
    x_2 = np.array([1.0, 3.0])
    x_3 = np.array([0.0, 3.0])
    x_4 = np.array([-2.0, 2.0])
    x_5 = np.array([-3.0, 0.0])

    x_n = alg.step(x_1)
    assert np.all(abs(x_n - np.array([1, 1])) < 1e-10)
    assert np.array_equal(x_n, x_1)

    # check that project gives the same result
    x_1 = np.array([2.0, 2.0])
    x_proj = alg.project(x_1)
    assert np.all(abs(x_proj - np.array([1, 1])) < 1e-10)
    assert np.array_equal(x_proj, x_1)
    assert np.array_equal(x_proj, x_n)

    x_n = alg.step(x_2)
    assert np.all(abs(x_n - np.array([0, 1.5]) < 1e-10))
    assert np.array_equal(x_n, x_2)

    x_n = alg.step(x_3)
    assert np.all(abs(x_n - np.array([0, 1.5]) < 1e-10))
    assert np.array_equal(x_n, x_3)

    x_n = alg.step(x_4)
    assert np.all(abs(x_n - np.array([-1, 1]) < 1e-10))
    assert np.array_equal(x_n, x_4)

    x_n = alg.step(x_5)
    assert np.all(abs(x_n - np.array([-1.5, 0]) < 1e-10))
    assert np.array_equal(x_n, x_5)


def test_SequentialAMSHyperslab_step_sparse(get_SequentialAMSHyperslab_input_sparse):
    """Test the step function of the SequentialAMSHyperslab class with
    sparse.
    """
    alg, _, _, _ = get_SequentialAMSHyperslab_input_sparse

    x_1 = np.array([2.0, 2.0])
    x_2 = np.array([1.0, 3.0])
    x_3 = np.array([0.0, 3.0])
    x_4 = np.array([-2.0, 2.0])
    x_5 = np.array([-3.0, 0.0])

    x_n = alg.step(x_1)
    assert np.all(abs(x_n - np.array([1, 1])) < 1e-10)
    assert np.array_equal(x_n, x_1)

    # check that project gives the same result
    x_1 = np.array([2.0, 2.0])
    x_proj = alg.project(x_1)
    assert np.all(abs(x_proj - np.array([1, 1])) < 1e-10)
    assert np.array_equal(x_proj, x_1)
    assert np.array_equal(x_proj, x_n)

    x_n = alg.step(x_2)
    assert np.all(abs(x_n - np.array([0, 1.5]) < 1e-10))
    assert np.array_equal(x_n, x_2)

    x_n = alg.step(x_3)
    assert np.all(abs(x_n - np.array([0, 1.5]) < 1e-10))
    assert np.array_equal(x_n, x_3)

    x_n = alg.step(x_4)
    assert np.all(abs(x_n - np.array([-1, 1]) < 1e-10))
    assert np.array_equal(x_n, x_4)

    x_n = alg.step(x_5)
    assert np.all(abs(x_n - np.array([-1.5, 0]) < 1e-10))
    assert np.array_equal(x_n, x_5)


def test_SequentialAMSHyperslab_step_full_algoritimic_relaxation(get_full_variables):
    """Test the step function of the SequentialAMSHyperslab class with
    relaxation.
    """
    A, lb, ub = get_full_variables
    # test with relaxation
    alg = SequentialAMSHyperslab(A, lb, ub, algorithmic_relaxation=1.5)
    assert alg.algorithmic_relaxation == 1.5
    assert alg.relaxation == 1.0

    x_1 = np.array([2.0, 2.0])
    x_n = alg.step(x_1)
    assert np.all(abs(x_n - np.array([0.5, 0.5])) < 1e-10)
    assert np.array_equal(x_n, x_1)


def test_SequentialAMSHyperslab_step_sparse_algoritimic_relaxation(get_sparse_variables):
    """Test the step function of the SequentialAMSHyperslab class with
    relaxation.
    """
    A, lb, ub = get_sparse_variables
    # test with relaxation
    alg = SequentialAMSHyperslab(A, lb, ub, algorithmic_relaxation=1.5)
    assert alg.algorithmic_relaxation == 1.5
    assert alg.relaxation == 1.0

    x_1 = np.array([2.0, 2.0])
    x_n = alg.step(x_1)
    assert np.all(abs(x_n - np.array([0.5, 0.5])) < 1e-10)
    assert np.array_equal(x_n, x_1)


def test_SequentialAMSHyperslab_step_full_relaxation(get_full_variables):
    """Test the step function of the SequentialAMSHyperslab class with
    relaxation.
    """
    A, lb, ub = get_full_variables
    # test with relaxation
    alg = SequentialAMSHyperslab(A, lb, ub, relaxation=1.5)
    assert alg.relaxation == 1.5
    assert alg.algorithmic_relaxation == 1.0

    x_1 = np.array([2.0, 2.0])
    x_n = alg.step(x_1)
    assert np.all(abs(x_n - np.array([0.5, 0.5])) < 1e-10)


def test_SequentialAMSHyperslab_step_sparse_relaxation(get_sparse_variables):
    """Test the step function of the SequentialAMSHyperslab class with
    relaxation.
    """
    A, lb, ub = get_sparse_variables
    # test with relaxation
    alg = SequentialAMSHyperslab(A, lb, ub, relaxation=1.5)
    assert alg.relaxation == 1.5
    assert alg.algorithmic_relaxation == 1.0

    x_1 = np.array([2.0, 2.0])
    x_n = alg.step(x_1)
    assert np.all(abs(x_n - np.array([0.5, 0.5])) < 1e-10)


def test_SequentialAMSHyperslab_custom_cs(get_SequentialAMSHyperslab_input_full):
    """Test the step function of the SequentialAMSHyperslab class with
    custom.
    """
    _, A, lb, ub = get_SequentialAMSHyperslab_input_full

    # test with custom cs
    alg3 = SequentialAMSHyperslab(A, lb, ub, cs=[3, 2, 1, 0])

    x_1 = np.array([2.0, 2.0])
    x_2 = np.array([1.0, 3.0])
    x_3 = np.array([0.0, 3.0])
    x_4 = np.array([-2.0, 2.0])
    x_5 = np.array([-3.0, 0.0])

    x_n = alg3.step(x_1)
    assert np.all(abs(x_n - np.array([1, 1])) < 1e-10)
    assert np.array_equal(x_n, x_1)

    x_n = alg3.step(x_2)
    assert np.all(abs(x_n - np.array([3 / 4, 5 / 4]) < 1e-10))
    assert np.array_equal(x_n, x_2)

    x_n = alg3.step(x_3)
    assert np.all(abs(x_n - np.array([0, 1.5]) < 1e-10))
    assert np.array_equal(x_n, x_3)

    x_n = alg3.step(x_4)
    assert np.all(abs(x_n - np.array([-1, 1]) < 1e-10))
    assert np.array_equal(x_n, x_4)

    x_n = alg3.step(x_5)
    assert np.all(abs(x_n - np.array([-1.5, 0]) < 1e-10))
    assert np.array_equal(x_n, x_5)


def test_SequentialAMSHyperslab_infinity_bounds(get_SequentialAMSHyperslab_input_full):
    """
    Test the step function of the SequentialAMSHyperslab class with infinity
    in
    bounds.
    """
    _, A, lb, _ = get_SequentialAMSHyperslab_input_full

    # test with infinity in bounds
    ub2 = np.array([np.inf, 2, 3 / 2, 3 / 2])
    alg4 = SequentialAMSHyperslab(A, lb, ub2)

    x_1 = np.array([2.0, 2.0])
    x_2 = np.array([1.0, 3.0])
    x_3 = np.array([0.0, 3.0])
    x_4 = np.array([-2.0, 2.0])
    x_5 = np.array([-3.0, 0.0])

    x_n = alg4.step(x_1)
    assert np.all(abs(x_n - np.array([1.5, 1.5])) < 1e-10)
    assert np.array_equal(x_n, x_1)

    x_n = alg4.step(x_2)
    assert np.all(abs(x_n - np.array([1, 1.5]) < 1e-10))
    assert np.array_equal(x_n, x_2)

    x_n = alg4.step(x_3)
    assert np.all(abs(x_n - np.array([0.5, 1.5]) < 1e-10))
    assert np.array_equal(x_n, x_3)

    x_n = alg4.step(x_4)
    assert np.all(abs(x_n - np.array([-1, 1]) < 1e-10))
    assert np.array_equal(x_n, x_4)

    x_n = alg4.step(x_5)
    assert np.all(abs(x_n - np.array([-1.5, 0]) < 1e-10))
    assert np.array_equal(x_n, x_5)


def test_SequentialAMSHyperslab_proximity(get_SequentialAMSHyperslab_input_full):
    """Test the proximity function of the SequentialAMSHyperslab class."""
    alg, _, _, _ = get_SequentialAMSHyperslab_input_full

    x_1 = np.array([1.2, 1.2])
    x_2 = np.array([2.0, 2.0])
    x_3 = np.array([-1.2, -1.2])
    x_4 = np.array([-2.0, -2.0])
    x_5 = np.array([2.0, -2.0])

<<<<<<< HEAD
    assert abs(alg.proximity(x_1) - 0.04) < 1e-10
    assert abs(alg.proximity(x_2) - 9 / 8) < 1e-10
    assert abs(alg.proximity(x_3) - 0.04) < 1e-10
    assert abs(alg.proximity(x_4) - 9 / 8) < 1e-10
    assert abs(alg.proximity(x_5) - 9 / 8) < 1e-10
=======
    prox_measures = []
    no_prox = alg.proximity(x_1, prox_measures)
    assert no_prox.size == 0

    prox_measures = [("p_norm", 2), "max_norm"]
    prox_1 = alg.proximity(x_1, prox_measures)
    prox_2 = alg.proximity(x_2, prox_measures)
    prox_3 = alg.proximity(x_3, prox_measures)
    prox_4 = alg.proximity(x_4, prox_measures)
    prox_5 = alg.proximity(x_5, prox_measures)

    assert np.abs(prox_1[0] - 0.04) < 1e-10
    assert np.abs(prox_1[1] - 0.4) < 1e-10

    assert np.abs(prox_2[0] - 9 / 8) < 1e-10
    assert np.abs(prox_2[1] - 2) < 1e-10

    assert np.abs(prox_3[0] - 0.04) < 1e-10
    assert np.abs(prox_3[1] - 0.4) < 1e-10

    assert np.abs(prox_4[0] - 9 / 8) < 1e-10
    assert np.abs(prox_4[1] - 2) < 1e-10

    assert np.abs(prox_5[0] - 9 / 8) < 1e-10
    assert np.abs(prox_5[1] - 2) < 1e-10
>>>>>>> 139d2efc
<|MERGE_RESOLUTION|>--- conflicted
+++ resolved
@@ -358,13 +358,6 @@
     x_4 = np.array([-2.0, -2.0])
     x_5 = np.array([2.0, -2.0])
 
-<<<<<<< HEAD
-    assert abs(alg.proximity(x_1) - 0.04) < 1e-10
-    assert abs(alg.proximity(x_2) - 9 / 8) < 1e-10
-    assert abs(alg.proximity(x_3) - 0.04) < 1e-10
-    assert abs(alg.proximity(x_4) - 9 / 8) < 1e-10
-    assert abs(alg.proximity(x_5) - 9 / 8) < 1e-10
-=======
     prox_measures = []
     no_prox = alg.proximity(x_1, prox_measures)
     assert no_prox.size == 0
@@ -389,5 +382,4 @@
     assert np.abs(prox_4[1] - 2) < 1e-10
 
     assert np.abs(prox_5[0] - 9 / 8) < 1e-10
-    assert np.abs(prox_5[1] - 2) < 1e-10
->>>>>>> 139d2efc
+    assert np.abs(prox_5[1] - 2) < 1e-10