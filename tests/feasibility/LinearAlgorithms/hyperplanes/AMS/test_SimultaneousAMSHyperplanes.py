import numpy as np
import pytest
import scipy.sparse as sparse
from suppy.feasibility import SimultaneousAMSHyperplane
from suppy.utils import LinearMapping


@pytest.fixture
def get_full_variables():
    A = np.array([[1, 0], [1 / 2, -1 / 2], [0, 1]])
    b = np.array([1, 0, 1])
    return A, b


@pytest.fixture
def get_sparse_variables():
    A = np.array([[1, 0], [1 / 2, -1 / 2], [0, 1]])
    A = sparse.csr_matrix(A)
    b = np.array([1, 0, 1])
    return A, b


def test_SimultaneousAMSHyperplane_no_relaxation_no_weights_constructor_full(get_full_variables):
    """
    Test the SimultaneousAMSHyperplane constructor with no relaxation and a
    full
    matrix.
    """
    A, b = get_full_variables
    alg = SimultaneousAMSHyperplane(A, b)

    assert isinstance(alg.A, LinearMapping)
    assert np.array_equal(alg.A, A)
    assert np.array_equal(alg.b, b)
    assert np.array_equal(alg.weights, np.ones(len(A)) / len(A))
    assert alg.relaxation == 1.0
    assert alg.algorithmic_relaxation == 1.0


def test_SimultaneousAMSHyperplane_no_relaxation_no_weights_constructor_sparse(
    get_sparse_variables,
):
    """
    Test the SimultaneousAMSHyperplane constructor with no relaxation and a
    sparse
    matrix.
    """
    A, b = get_sparse_variables
    alg = SimultaneousAMSHyperplane(A, b)

    assert isinstance(alg.A, LinearMapping)
    assert np.array_equal(alg.A.todense(), A.todense())
    assert np.array_equal(alg.b, b)
    assert np.array_equal(alg.weights, np.ones(A.shape[0]) / A.shape[0])
    assert alg.relaxation == 1.0
    assert alg.algorithmic_relaxation == 1.0


def testSimultaneousAMSHyperplane_relaxation_weights_constructor_full(get_full_variables):
    """
    Test the SimultaneousAMSHyperplane constructor with relaxation and
    custom
    weights.
    """
    A, b = get_full_variables
    alg = SimultaneousAMSHyperplane(
        A, b, algorithmic_relaxation=1.5, relaxation=1.5, weights=np.ones(len(A))
    )

    assert isinstance(alg.A, LinearMapping)
    assert np.array_equal(alg.A, A)
    assert np.array_equal(alg.b, b)
    assert np.array_equal(alg.weights, np.ones(len(A)) / A.shape[0])
    assert alg.algorithmic_relaxation == 1.5
    assert alg.relaxation == 1.5


def testSimultaneousAMSHyperplane_relaxation_weights_constructor_sparse(get_sparse_variables):
    """
    Test the SimultaneousAMSHyperplane constructor with relaxation and
    custom
    weights.
    """
    A, b = get_sparse_variables
    alg = SimultaneousAMSHyperplane(
        A,
        b,
        algorithmic_relaxation=1.5,
        relaxation=1.5,
        weights=np.ones(A.shape[0]),
    )

    assert isinstance(alg.A, LinearMapping)
    assert np.array_equal(alg.A.todense(), A.todense())
    assert np.array_equal(alg.b, b)
    assert np.array_equal(alg.weights, np.ones(A.shape[0]) / A.shape[0])
    assert alg.algorithmic_relaxation == 1.5
    assert alg.relaxation == 1.5


def test_SimultaneousAMSHyperplane_step_full(get_full_variables):
    """Test the step function of the SimultaneousAMSHyperplane class."""
    A, b = get_full_variables
    alg = SimultaneousAMSHyperplane(A, b, weights=np.ones(len(A)) / A.shape[0])

    x_1 = np.array([2.0, 2.0])
    x_2 = np.array([1.0, 3.0])
    x_3 = np.array([0.0, 3.0])
    x_4 = np.array([-2.0, 2.0])
    x_5 = np.array([-3.0, 0.0])

    x_n = alg.step(x_1)
    assert np.all(abs(x_n - np.array([5 / 3, 5 / 3])) < 1e-10)
    assert np.array_equal(x_n, x_1)

    # check that project gives the same result as step
    x_1 = np.array([2.0, 2.0])
    x_proj = alg.project(x_1)
    assert np.all(abs(x_proj - np.array([5 / 3, 5 / 3])) < 1e-10)
    assert np.array_equal(x_proj, x_1)
    assert np.array_equal(x_proj, x_n)

    x_n = alg.step(x_2)
    assert np.all(abs(x_n - np.array([4 / 3, 2])) < 1e-10)
    assert np.array_equal(x_n, x_2)

    x_n = alg.step(x_3)
    assert np.all(abs(x_n - np.array([5 / 6, 11 / 6])) < 1e-10)
    assert np.array_equal(x_n, x_3)

    x_n = alg.step(x_4)
    assert np.all(abs(x_n - np.array([-1 / 3, 1])) < 1e-10)
    assert np.array_equal(x_n, x_4)

    x_n = alg.step(x_5)
    assert np.all(abs(x_n - np.array([-7 / 6, -1 / 6])) < 1e-10)
    assert np.array_equal(x_n, x_5)


def test_SimultaneousAMSHyperplane_step_sparse(get_sparse_variables):
    """Test the step function of the SimultaneousAMSHyperplane class."""
    A, b = get_sparse_variables

    alg = SimultaneousAMSHyperplane(A, b, weights=np.ones(A.shape[0]))

    x_1 = np.array([2.0, 2.0])
    x_2 = np.array([1.0, 3.0])
    x_3 = np.array([0.0, 3.0])
    x_4 = np.array([-2.0, 2.0])
    x_5 = np.array([-3.0, 0.0])

    x_n = alg.step(x_1)
    assert np.all(abs(x_n - np.array([5 / 3, 5 / 3])) < 1e-10)
    assert np.array_equal(x_n, x_1)

    # check that project gives the same result as step
    x_1 = np.array([2.0, 2.0])
    x_proj = alg.project(x_1)
    assert np.all(abs(x_proj - np.array([5 / 3, 5 / 3])) < 1e-10)
    assert np.array_equal(x_proj, x_1)
    assert np.array_equal(x_proj, x_n)

    x_n = alg.step(x_2)
    assert np.all(abs(x_n - np.array([4 / 3, 2])) < 1e-10)
    assert np.array_equal(x_n, x_2)

    x_n = alg.step(x_3)
    assert np.all(abs(x_n - np.array([5 / 6, 11 / 6])) < 1e-10)
    assert np.array_equal(x_n, x_3)

    x_n = alg.step(x_4)
    assert np.all(abs(x_n - np.array([-1 / 3, 1])) < 1e-10)
    assert np.array_equal(x_n, x_4)

    x_n = alg.step(x_5)
    assert np.all(abs(x_n - np.array([-7 / 6, -1 / 6])) < 1e-10)
    assert np.array_equal(x_n, x_5)


def test_SimultaneousAMSHyperplane_algorithmic_relaxation_step(get_sparse_variables):
    """Test the step function with relaxation of the SimultaneousAMSHyperplane
    class.
    """
    A, b = get_sparse_variables

    alg = SimultaneousAMSHyperplane(A, b, weights=np.ones(A.shape[0]), algorithmic_relaxation=2.0)

    x_1 = np.array([2.0, 2.0])
    x_2 = np.array([1.0, 3.0])
    x_3 = np.array([0.0, 3.0])
    x_4 = np.array([-2.0, 2.0])
    x_5 = np.array([-3.0, 0.0])

    x_n = alg.step(x_1)
    assert np.all(abs(x_n - np.array([4 / 3, 4 / 3])) < 1e-10)
    assert np.array_equal(x_n, x_1)

    # check that project gives the same result as step
    x_1 = np.array([2.0, 2.0])
    x_proj = alg.project(x_1)
    assert np.all(abs(x_proj - np.array([4 / 3, 4 / 3])) < 1e-10)
    assert np.array_equal(x_proj, x_1)
    assert np.array_equal(x_proj, x_n)

    x_n = alg.step(x_2)
    assert np.all(abs(x_n - np.array([5 / 3, 1])) < 1e-10)
    assert np.array_equal(x_n, x_2)

    x_n = alg.step(x_3)
    assert np.all(abs(x_n - np.array([10 / 6, 4 / 6])) < 1e-10)
    assert np.array_equal(x_n, x_3)

    x_n = alg.step(x_4)
    assert np.all(abs(x_n - np.array([4 / 3, 0])) < 1e-10)
    assert np.array_equal(x_n, x_4)

    x_n = alg.step(x_5)
    assert np.all(abs(x_n - np.array([4 / 6, -2 / 6])) < 1e-10)
    assert np.array_equal(x_n, x_5)


def test_SimultaneousAMSHyperplane_relaxation_step(get_sparse_variables):
    """Test the step function with relaxation of the SimultaneousAMSHyperplane
    class.
    """
    A, b = get_sparse_variables

    alg = SimultaneousAMSHyperplane(A, b, weights=np.ones(A.shape[0]), relaxation=2.0)
    x_1 = np.array([2.0, 2.0])
    x_2 = np.array([1.0, 3.0])
    x_3 = np.array([0.0, 3.0])
    x_4 = np.array([-2.0, 2.0])
    x_5 = np.array([-3.0, 0.0])

    # check that project gives the same result as step
    x_1 = np.array([2.0, 2.0])
    x_n = alg.project(x_1)
    assert np.all(abs(x_n - np.array([4 / 3, 4 / 3])) < 1e-10)

    x_n = alg.step(x_2)
    assert np.all(abs(x_n - np.array([5 / 3, 1])) < 1e-10)

    x_n = alg.step(x_3)
    assert np.all(abs(x_n - np.array([10 / 6, 4 / 6])) < 1e-10)

    x_n = alg.step(x_4)
    assert np.all(abs(x_n - np.array([4 / 3, 0])) < 1e-10)

    x_n = alg.step(x_5)
    assert np.all(abs(x_n - np.array([4 / 6, -2 / 6])) < 1e-10)


def test_SimultaneousAMSHyperplane_proximity(get_full_variables):
    """Test the proximity function of the SimultaneousAMSHyperplane class."""
    A, b = get_full_variables
    alg = SimultaneousAMSHyperplane(A, b, weights=np.ones(len(A)) / len(A))

    x_1 = np.array([2.0, 2.0])
    x_2 = np.array([1.0, 3.0])
    x_3 = np.array([0.0, 3.0])
    x_4 = np.array([-2.0, 2.0])
    x_5 = np.array([-3.0, 0.0])

<<<<<<< HEAD
    assert abs(alg.proximity(x_1) - 2 / 3) < 1e-10
    assert abs(alg.proximity(x_2) - 5 / 3) < 1e-10
    assert abs(alg.proximity(x_3) - 7.25 / 3) < 1e-10
    assert abs(alg.proximity(x_4) - 14 / 3) < 1e-10
    assert abs(alg.proximity(x_5) - 19.25 / 3) < 1e-10
=======
    prox_measures = []
    no_prox = alg.proximity(x_1, prox_measures)
    assert no_prox.size == 0

    prox_measures = [("p_norm", 2), "max_norm"]
    prox_1 = alg.proximity(x_1, prox_measures)
    prox_2 = alg.proximity(x_2, prox_measures)
    prox_3 = alg.proximity(x_3, prox_measures)
    prox_4 = alg.proximity(x_4, prox_measures)
    prox_5 = alg.proximity(x_5, prox_measures)

    assert np.abs(prox_1[0] - 2 / 3) < 1e-10
    assert np.abs(prox_1[1] - 1) < 1e-10

    assert np.abs(prox_2[0] - 5 / 3) < 1e-10
    assert np.abs(prox_2[1] - 2) < 1e-10

    assert np.abs(prox_3[0] - 29 / 12) < 1e-10
    assert np.abs(prox_3[1] - 2) < 1e-10

    assert np.abs(prox_4[0] - 14 / 3) < 1e-10
    assert np.abs(prox_4[1] - 3) < 1e-10

    assert np.abs(prox_5[0] - 77 / 12) < 1e-10
    assert np.abs(prox_5[1] - 4) < 1e-10
>>>>>>> 139d2efc
<|MERGE_RESOLUTION|>--- conflicted
+++ resolved
@@ -261,13 +261,6 @@
     x_4 = np.array([-2.0, 2.0])
     x_5 = np.array([-3.0, 0.0])
 
-<<<<<<< HEAD
-    assert abs(alg.proximity(x_1) - 2 / 3) < 1e-10
-    assert abs(alg.proximity(x_2) - 5 / 3) < 1e-10
-    assert abs(alg.proximity(x_3) - 7.25 / 3) < 1e-10
-    assert abs(alg.proximity(x_4) - 14 / 3) < 1e-10
-    assert abs(alg.proximity(x_5) - 19.25 / 3) < 1e-10
-=======
     prox_measures = []
     no_prox = alg.proximity(x_1, prox_measures)
     assert no_prox.size == 0
@@ -292,5 +285,4 @@
     assert np.abs(prox_4[1] - 3) < 1e-10
 
     assert np.abs(prox_5[0] - 77 / 12) < 1e-10
-    assert np.abs(prox_5[1] - 4) < 1e-10
->>>>>>> 139d2efc
+    assert np.abs(prox_5[1] - 4) < 1e-10