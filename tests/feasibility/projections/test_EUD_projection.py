import numpy as np
import pytest
from suppy.projections import EUDProjection


def test_EUDProjection_constructor():

    eud = EUDProjection(a=5, EUD_max=20, relaxation=1.5)
    assert eud.relaxation == 1.5
    assert eud.a == 5
    assert eud.level == 20


def test_EUDProjection_func():

    eud = EUDProjection(a=5, EUD_max=20, relaxation=1.5)
    x = np.array([1, 2, 3])
    assert np.allclose(eud.func_call(x), (276 / 3) ** (1 / 5))


def test_EUDProjection_grad():

    eud = EUDProjection(a=5, EUD_max=20, relaxation=1.5)
    x = np.array([1, 2, 3])
    assert np.allclose(eud.grad_call(x), 276 ** (-4 / 5) * x ** (4) / 3 ** (1 / 5))


def test_EUDProjection_level_diff():
    eud = EUDProjection(a=5, EUD_max=20, relaxation=1.5)
    x = np.array([1, 2, 3])
    assert eud.level_diff(x) == (276 / 3) ** (1 / 5) - 20


def test_EUDProjection_proximity():
    proximity_measures = [("p_norm", 2), "max_norm"]
    eud = EUDProjection(a=5, EUD_max=20, relaxation=1.5)
    x = np.array([1, 2, 3])
    assert eud._proximity(x, proximity_measures)[0] == 0
    assert eud._proximity(x, proximity_measures)[1] == 0
    x = np.array([25, 25, 25])
<<<<<<< HEAD
    assert abs(eud._proximity(x) - 25) < 1e-10
=======
    assert np.abs(eud._proximity(x, proximity_measures)[0] - 25) < 1e-10
    assert np.abs(eud._proximity(x, proximity_measures)[1] - 5) < 1e-10
>>>>>>> 139d2efc
<|MERGE_RESOLUTION|>--- conflicted
+++ resolved
@@ -38,9 +38,5 @@
     assert eud._proximity(x, proximity_measures)[0] == 0
     assert eud._proximity(x, proximity_measures)[1] == 0
     x = np.array([25, 25, 25])
-<<<<<<< HEAD
-    assert abs(eud._proximity(x) - 25) < 1e-10
-=======
     assert np.abs(eud._proximity(x, proximity_measures)[0] - 25) < 1e-10
-    assert np.abs(eud._proximity(x, proximity_measures)[1] - 5) < 1e-10
->>>>>>> 139d2efc
+    assert np.abs(eud._proximity(x, proximity_measures)[1] - 5) < 1e-10